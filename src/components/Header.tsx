<<<<<<< HEAD
"use client"

import type React from "react"
import { useState, useEffect, useRef } from "react"
import { Bell, Search, Settings, User, Trash2 } from "lucide-react"
=======
import React, { useState, useEffect, useRef } from "react";
import { Bell, Search, Settings, User, Trash2 } from "lucide-react";
>>>>>>> 548f909a

interface HeaderProps {
  currentUser: string
  onLogout: () => void
}

interface Ticket {
<<<<<<< HEAD
  id: number
  title: string
}

interface Profile {
  name: string
  email: string
  phone: string
  password: string
  newPassword?: string
  preferences: string
  users: string
  picture: string | null
}

const Header: React.FC<HeaderProps> = ({ currentUser, onLogout }) => {
  const [notifications, setNotifications] = useState<Ticket[]>([])
  const [showNotifications, setShowNotifications] = useState(false)
  const [showSettings, setShowSettings] = useState(false)
  const [showProfile, setShowProfile] = useState(false)
  const [activeSettingsPage, setActiveSettingsPage] = useState<string | null>(null)
  const [activeAccountPage, setActiveAccountPage] = useState<string | null>(null)
=======
  id: number;
  title: string;
}

interface Profile {
  name: string;
  email: string;
  phone: string;
  password: string;
  newPassword?: string;
  preferences: string;
  users: string;
  picture: string | null;
}

const Header: React.FC<HeaderProps> = ({ currentUser }) => {
  const [notifications, setNotifications] = useState<Ticket[]>([]);
  const [showNotifications, setShowNotifications] = useState(false);
  const [showSettings, setShowSettings] = useState(false);
  const [showProfile, setShowProfile] = useState(false);
  const [activeSettingsPage, setActiveSettingsPage] = useState<string | null>(null);
  const [activeAccountPage, setActiveAccountPage] = useState<string | null>(null);
>>>>>>> 548f909a

  const [profile, setProfile] = useState<Profile>({
    name: "",
    email: "",
    phone: "",
    password: "",
    newPassword: "",
    preferences: "",
    users: "",
    picture: null,
<<<<<<< HEAD
  })

  const notifRef = useRef<HTMLDivElement>(null)
  const settingsRef = useRef<HTMLDivElement>(null)
  const profileRef = useRef<HTMLDivElement>(null)
=======
  });

  const notifRef = useRef<HTMLDivElement>(null);
  const settingsRef = useRef<HTMLDivElement>(null);
  const profileRef = useRef<HTMLDivElement>(null);
>>>>>>> 548f909a

  const serviceDeskData = [
    "Ticket #101 - Printer Issue",
    "Ticket #102 - Network Down",
    "Workflow - New Hire Setup",
    "User - John Doe",
<<<<<<< HEAD
    "System Integration - Slack",
  ]

  const [searchQuery, setSearchQuery] = useState("")
  const [searchResults, setSearchResults] = useState<string[]>([])

  useEffect(() => {
    if (searchQuery.trim() === "") {
      setSearchResults([])
    } else {
      const results = serviceDeskData.filter((item) => item.toLowerCase().includes(searchQuery.toLowerCase()))
      setSearchResults(results)
    }
  }, [searchQuery])

  useEffect(() => {
    const handleClickOutside = (event: MouseEvent) => {
      if (notifRef.current && !notifRef.current.contains(event.target as Node)) setShowNotifications(false)
      if (settingsRef.current && !settingsRef.current.contains(event.target as Node)) {
        setShowSettings(false)
        setActiveSettingsPage(null)
      }
      if (profileRef.current && !profileRef.current.contains(event.target as Node)) {
        setShowProfile(false)
        setActiveAccountPage(null)
      }
    }
    document.addEventListener("mousedown", handleClickOutside)
    return () => document.removeEventListener("mousedown", handleClickOutside)
  }, [])

  const handleHomeClick = () => {
    console.log("Navigating to Dashboard...")
  }

  const addTicketNotification = (title: string) => {
    const newTicket: Ticket = { id: notifications.length + 1, title }
    setNotifications((prev) => [newTicket, ...prev])
  }

  const clearNotifications = () => setNotifications([])

  const handleProfilePictureChange = (e: React.ChangeEvent<HTMLInputElement>) => {
    if (e.target.files && e.target.files[0]) {
      const file = e.target.files[0]
      const reader = new FileReader()
      reader.onload = () => {
        setProfile((prev) => ({ ...prev, picture: reader.result as string }))
      }
      reader.readAsDataURL(file)
    }
  }
=======
    "System Integration - Slack"
  ];

  const [searchQuery, setSearchQuery] = useState("");
  const [searchResults, setSearchResults] = useState<string[]>([]);

  useEffect(() => {
    if (searchQuery.trim() === "") {
      setSearchResults([]);
    } else {
      const results = serviceDeskData.filter(item =>
        item.toLowerCase().includes(searchQuery.toLowerCase())
      );
      setSearchResults(results);
    }
  }, [searchQuery]);

  useEffect(() => {
    const handleClickOutside = (event: MouseEvent) => {
      if (notifRef.current && !notifRef.current.contains(event.target as Node)) setShowNotifications(false);
      if (settingsRef.current && !settingsRef.current.contains(event.target as Node)) {
        setShowSettings(false);
        setActiveSettingsPage(null);
      }
      if (profileRef.current && !profileRef.current.contains(event.target as Node)) {
        setShowProfile(false);
        setActiveAccountPage(null);
      }
    };
    document.addEventListener("mousedown", handleClickOutside);
    return () => document.removeEventListener("mousedown", handleClickOutside);
  }, []);

  const handleHomeClick = () => {
    console.log("Navigating to Dashboard...");
  };

  const addTicketNotification = (title: string) => {
    const newTicket: Ticket = { id: notifications.length + 1, title };
    setNotifications(prev => [newTicket, ...prev]);
  };

  const clearNotifications = () => setNotifications([]);

  const handleProfilePictureChange = (e: React.ChangeEvent<HTMLInputElement>) => {
    if (e.target.files && e.target.files[0]) {
      const file = e.target.files[0];
      const reader = new FileReader();
      reader.onload = () => {
        setProfile(prev => ({ ...prev, picture: reader.result as string }));
      };
      reader.readAsDataURL(file);
    }
  };
>>>>>>> 548f909a

  const renderAccountPage = () => {
    switch (activeAccountPage) {
      case "updateProfile":
        return (
          <form className="space-y-2 text-sm mt-2">
            <div className="flex items-center space-x-2 mb-2">
              <div className="w-16 h-16 rounded-full overflow-hidden border border-gray-300">
                {profile.picture ? (
                  <img src={profile.picture} alt="Profile" className="w-full h-full object-cover" />
                ) : (
                  <User className="w-10 h-10 text-gray-600 m-auto" />
                )}
              </div>
              <input type="file" onChange={handleProfilePictureChange} className="text-sm" />
            </div>
            <input
              type="text"
              placeholder="Name"
              value={profile.name}
              onChange={(e) => setProfile({ ...profile, name: e.target.value })}
              className="w-full border rounded p-1"
            />
            <input
              type="email"
              placeholder="Email"
              value={profile.email}
              onChange={(e) => setProfile({ ...profile, email: e.target.value })}
              className="w-full border rounded p-1"
            />
            <input
              type="tel"
              placeholder="Phone Number"
              value={profile.phone}
              onChange={(e) => setProfile({ ...profile, phone: e.target.value })}
              className="w-full border rounded p-1"
            />
            <button type="button" className="bg-blue-600 text-white px-3 py-1 rounded">
              Save Profile
            </button>
          </form>
<<<<<<< HEAD
        )
=======
        );
>>>>>>> 548f909a
      case "changePassword":
        return (
          <form className="space-y-2 text-sm mt-2">
            <input
              type="password"
              placeholder="Current Password"
              value={profile.password}
              onChange={(e) => setProfile({ ...profile, password: e.target.value })}
              className="w-full border rounded p-1"
            />
            <input
              type="password"
              placeholder="New Password"
              value={profile.newPassword}
              onChange={(e) => setProfile({ ...profile, newPassword: e.target.value })}
              className="w-full border rounded p-1"
            />
            <button type="button" className="bg-blue-600 text-white px-3 py-1 rounded">
              Change Password
            </button>
          </form>
<<<<<<< HEAD
        )
=======
        );
>>>>>>> 548f909a
      case "managePreferences":
        return (
          <div className="text-sm mt-2">
            <textarea
              placeholder="Enter your preferences..."
              value={profile.preferences}
              onChange={(e) => setProfile({ ...profile, preferences: e.target.value })}
              className="w-full border rounded p-1"
            />
            <button type="button" className="bg-blue-600 text-white px-3 py-1 rounded mt-2">
              Save Preferences
            </button>
          </div>
<<<<<<< HEAD
        )
=======
        );
>>>>>>> 548f909a
      case "manageUsers":
        return (
          <div className="text-sm mt-2">
            <input
              type="text"
              placeholder="Add/Update User"
              value={profile.users}
              onChange={(e) => setProfile({ ...profile, users: e.target.value })}
              className="w-full border rounded p-1"
            />
            <button type="button" className="bg-blue-600 text-white px-3 py-1 rounded mt-2">
              Manage Users
            </button>
          </div>
<<<<<<< HEAD
        )
      case "saveAll":
        return <div className="text-sm mt-2 text-green-600 font-semibold">✅ All changes saved successfully!</div>
      case "logout":
        return (
          <div className="text-sm mt-2">
            <button 
              onClick={onLogout}
              className="bg-red-600 text-white px-3 py-1 rounded w-full"
            >
              Logout
            </button>
          </div>
        )
      default:
        return null
    }
  }
=======
        );
      case "saveAll":
        return (
          <div className="text-sm mt-2 text-green-600 font-semibold">
            ✅ All changes saved successfully!
          </div>
        );
      default:
        return null;
    }
  };
>>>>>>> 548f909a

  const renderSettingsPage = () => {
    switch (activeSettingsPage) {
      case "preferences":
        return (
          <div className="mt-2 text-sm space-y-2">
            <label className="block">Theme:</label>
            <select className="border rounded w-full p-1">
              <option>Light</option>
              <option>Dark</option>
            </select>
            <label className="block mt-1">Notifications:</label>
            <select className="border rounded w-full p-1">
              <option>Enabled</option>
              <option>Disabled</option>
            </select>
            <label className="block mt-1">Language:</label>
            <select className="border rounded w-full p-1">
              <option>English</option>
              <option>Spanish</option>
            </select>
          </div>
<<<<<<< HEAD
        )
=======
        );
>>>>>>> 548f909a
      case "system":
        return (
          <div className="mt-2 text-sm space-y-2">
            <label className="block">Ticket Categories:</label>
            <input type="text" placeholder="Add/Edit category" className="border rounded w-full p-1" />
            <label className="block mt-1">Workflows:</label>
            <input type="text" placeholder="Create/Edit workflow" className="border rounded w-full p-1" />
            <label className="block mt-1">Integrations:</label>
            <input type="text" placeholder="Slack/Teams/Email" className="border rounded w-full p-1" />
          </div>
<<<<<<< HEAD
        )
=======
        );
>>>>>>> 548f909a
      case "help":
        return (
          <div className="mt-2 text-sm space-y-2">
            <p>
<<<<<<< HEAD
              <a href="#" className="text-blue-600 underline">
                User Guides
              </a>
            </p>
            <p>
              <a href="#" className="text-blue-600 underline">
                FAQs
              </a>
            </p>
            <p>
              <a href="mailto:support@servicedesk.com" className="text-blue-600 underline">
                Contact Support
              </a>
            </p>
          </div>
        )
      default:
        return null
    }
  }
=======
              <a href="#" className="text-blue-600 underline">User Guides</a>
            </p>
            <p>
              <a href="#" className="text-blue-600 underline">FAQs</a>
            </p>
            <p>
              <a href="mailto:support@servicedesk.com" className="text-blue-600 underline">Contact Support</a>
            </p>
          </div>
        );
      default:
        return null;
    }
  };
>>>>>>> 548f909a

  return (
    <header className="bg-white border-b border-gray-200 px-6 py-4 sticky top-0 z-50 shadow-sm">
      <div className="flex items-center justify-between">
        {/* Left empty now */}
        <div onClick={handleHomeClick} className="cursor-pointer"></div>

        {/* Right Section */}
        <div className="flex items-center space-x-4">
          {/* Search */}
          <div className="relative">
            <Search className="w-5 h-5 absolute left-3 top-1/2 transform -translate-y-1/2 text-gray-400" />
            <input
              type="text"
              placeholder="Search tickets, workflows, users..."
              className="pl-10 pr-4 py-2 w-64 border border-gray-300 rounded-lg focus:ring-2 focus:ring-blue-500 focus:border-transparent"
              value={searchQuery}
              onChange={(e) => setSearchQuery(e.target.value)}
            />
            {searchQuery && (
              <div className="absolute top-full left-0 w-full bg-white border border-gray-200 rounded-lg shadow-lg mt-1 z-50 max-h-60 overflow-y-auto">
<<<<<<< HEAD
                {searchResults.length > 0 ? (
                  searchResults.map((item, i) => (
                    <div key={i} className="p-2 hover:bg-gray-100 cursor-pointer">
                      {item}
                    </div>
                  ))
                ) : (
                  <div className="p-2 text-gray-500">No results found</div>
=======
                {searchResults.length > 0 ? searchResults.map((item, i) => (
                  <div key={i} className="p-2 hover:bg-gray-100 cursor-pointer">{item}</div>
                )) : <div className="p-2 text-gray-500">No results found</div>}
              </div>
            )}
          </div>

          {/* Notifications */}
          <div className="relative" ref={notifRef}>
            <button
              className="relative p-2 text-gray-600 hover:text-gray-900 hover:bg-gray-100 rounded-lg transition-colors"
              onClick={() => setShowNotifications(!showNotifications)}
            >
              <Bell className="w-5 h-5" />
              {notifications.length > 0 && (
                <span className="absolute -top-1 -right-1 w-4 h-4 bg-red-500 text-white text-xs rounded-full flex items-center justify-center">
                  {notifications.length}
                </span>
              )}
            </button>
            {showNotifications && (
              <div className="absolute right-0 mt-2 w-72 bg-white border border-gray-200 rounded-lg shadow-lg p-2 z-50">
                <div className="flex items-center justify-between mb-2">
                  <h3 className="text-sm font-semibold text-gray-700">Notifications</h3>
                  {notifications.length > 0 && (
                    <button
                      onClick={clearNotifications}
                      className="text-xs flex items-center text-red-500 hover:underline"
                    >
                      <Trash2 className="w-3 h-3 mr-1" /> Clear All
                    </button>
                  )}
                </div>
                {notifications.length > 0 ? (
                  <ul className="space-y-1 max-h-48 overflow-y-auto text-sm">
                    {notifications.map((ticket) => (
                      <li key={ticket.id} className="p-2 bg-gray-50 rounded hover:bg-gray-100">
                        {ticket.title}
                      </li>
                    ))}
                  </ul>
                ) : (
                  <p className="text-sm text-gray-500">No new notifications</p>
>>>>>>> 548f909a
                )}
              </div>
            )}
          </div>

<<<<<<< HEAD
          {/* Notifications */}
          <div className="relative" ref={notifRef}>
            <button
              className="relative p-2 text-gray-600 hover:text-gray-900 hover:bg-gray-100 rounded-lg transition-colors"
              onClick={() => setShowNotifications(!showNotifications)}
            >
              <Bell className="w-5 h-5" />
              {notifications.length > 0 && (
                <span className="absolute -top-1 -right-1 w-4 h-4 bg-red-500 text-white text-xs rounded-full flex items-center justify-center">
                  {notifications.length}
                </span>
              )}
            </button>
            {showNotifications && (
              <div className="absolute right-0 mt-2 w-72 bg-white border border-gray-200 rounded-lg shadow-lg p-2 z-50">
                <div className="flex items-center justify-between mb-2">
                  <h3 className="text-sm font-semibold text-gray-700">Notifications</h3>
                  {notifications.length > 0 && (
                    <button
                      onClick={clearNotifications}
                      className="text-xs flex items-center text-red-500 hover:underline"
                    >
                      <Trash2 className="w-3 h-3 mr-1" /> Clear All
                    </button>
                  )}
                </div>
                {notifications.length > 0 ? (
                  <ul className="space-y-1 max-h-48 overflow-y-auto text-sm">
                    {notifications.map((ticket) => (
                      <li key={ticket.id} className="p-2 bg-gray-50 rounded hover:bg-gray-100">
                        {ticket.title}
                      </li>
                    ))}
                  </ul>
                ) : (
                  <p className="text-sm text-gray-500">No new notifications</p>
                )}
              </div>
            )}
          </div>

=======
>>>>>>> 548f909a
          {/* Settings */}
          <div className="relative" ref={settingsRef}>
            <button
              className="p-2 text-gray-600 hover:text-gray-900 hover:bg-gray-100 rounded-lg transition-colors"
              onClick={() => {
<<<<<<< HEAD
                setShowSettings(!showSettings)
                setActiveSettingsPage(null)
=======
                setShowSettings(!showSettings);
                setActiveSettingsPage(null);
>>>>>>> 548f909a
              }}
            >
              <Settings className="w-5 h-5" />
            </button>
            {showSettings && (
              <div className="absolute right-0 mt-2 w-72 bg-white border border-gray-200 rounded-lg shadow-lg p-2 z-50">
                <ul className="space-y-1 text-sm text-gray-700">
<<<<<<< HEAD
                  <li
                    className="p-2 hover:bg-gray-100 rounded cursor-pointer"
                    onClick={() => setActiveSettingsPage("preferences")}
                  >
                    Preferences
                  </li>
                  <li
                    className="p-2 hover:bg-gray-100 rounded cursor-pointer"
                    onClick={() => setActiveSettingsPage("system")}
                  >
                    System Settings
                  </li>
                  <li
                    className="p-2 hover:bg-gray-100 rounded cursor-pointer"
                    onClick={() => setActiveSettingsPage("help")}
                  >
                    Help
                  </li>
=======
                  <li className="p-2 hover:bg-gray-100 rounded cursor-pointer" onClick={() => setActiveSettingsPage("preferences")}>Preferences</li>
                  <li className="p-2 hover:bg-gray-100 rounded cursor-pointer" onClick={() => setActiveSettingsPage("system")}>System Settings</li>
                  <li className="p-2 hover:bg-gray-100 rounded cursor-pointer" onClick={() => setActiveSettingsPage("help")}>Help</li>
>>>>>>> 548f909a
                </ul>
                {renderSettingsPage()}
              </div>
            )}
          </div>

          {/* Profile */}
          <div className="relative flex items-center space-x-2 pl-4 border-l border-gray-200" ref={profileRef}>
            <div className="flex items-center cursor-pointer" onClick={() => setShowProfile(!showProfile)}>
              <div className="w-8 h-8 rounded-full overflow-hidden border border-gray-300">
                {profile.picture ? (
                  <img src={profile.picture} alt="Profile" className="w-full h-full object-cover" />
                ) : (
                  <User className="w-5 h-5 text-gray-600 m-auto" />
                )}
              </div>
<<<<<<< HEAD
              <span className="text-sm font-medium text-gray-700 ml-2">{currentUser}</span>
=======
              <span className="text-sm font-medium text-gray-700">{currentUser}</span>
>>>>>>> 548f909a
            </div>
            {showProfile && (
              <div className="absolute right-0 mt-12 w-72 bg-white border border-gray-200 rounded-lg shadow-lg p-4 z-50">
                <h3 className="font-semibold text-gray-700 mb-2">Profile</h3>
<<<<<<< HEAD
                <p className="text-sm text-gray-600 mb-2">
                  Logged in as: <span className="font-bold">{currentUser}</span>
                </p>
                <hr className="my-2" />
                <ul className="space-y-1 text-sm text-gray-700">
                  <li
                    className="p-2 hover:bg-gray-100 rounded cursor-pointer"
                    onClick={() => setActiveAccountPage("updateProfile")}
                  >
                    Update Profile
                  </li>
                  <li
                    className="p-2 hover:bg-gray-100 rounded cursor-pointer"
                    onClick={() => setActiveAccountPage("changePassword")}
                  >
                    Change Password
                  </li>
                  <li
                    className="p-2 hover:bg-gray-100 rounded cursor-pointer"
                    onClick={() => setActiveAccountPage("managePreferences")}
                  >
                    Manage Preferences
                  </li>
                  <li
                    className="p-2 hover:bg-gray-100 rounded cursor-pointer"
                    onClick={() => setActiveAccountPage("manageUsers")}
                  >
                    Manage Users
                  </li>
                  <li
                    className="p-2 hover:bg-gray-100 rounded cursor-pointer text-green-600"
                    onClick={() => setActiveAccountPage("saveAll")}
                  >
                    Save All Changes
                  </li>
                  <li
                    className="p-2 hover:bg-gray-100 rounded cursor-pointer text-red-600"
                    onClick={() => setActiveAccountPage("logout")}
                  >
                    Logout
                  </li>
=======
                <p className="text-sm text-gray-600 mb-2">Logged in as: <span className="font-bold">{currentUser}</span></p>
                <p className="text-sm text-green-600 font-semibold">Role: Admin</p>
                <hr className="my-2" />
                <ul className="space-y-1 text-sm text-gray-700">
                  <li className="p-2 hover:bg-gray-100 rounded cursor-pointer" onClick={() => setActiveAccountPage("updateProfile")}>Update Profile</li>
                  <li className="p-2 hover:bg-gray-100 rounded cursor-pointer" onClick={() => setActiveAccountPage("changePassword")}>Change Password</li>
                  <li className="p-2 hover:bg-gray-100 rounded cursor-pointer" onClick={() => setActiveAccountPage("managePreferences")}>Manage Preferences</li>
                  <li className="p-2 hover:bg-gray-100 rounded cursor-pointer" onClick={() => setActiveAccountPage("manageUsers")}>Manage Users</li>
                  <li className="p-2 hover:bg-gray-100 rounded cursor-pointer text-green-600" onClick={() => setActiveAccountPage("saveAll")}>Save All Changes</li>
>>>>>>> 548f909a
                </ul>
                {renderAccountPage()}
              </div>
            )}
          </div>
        </div>
      </div>
    </header>
  )
}

export default Header<|MERGE_RESOLUTION|>--- conflicted
+++ resolved
@@ -1,13 +1,5 @@
-<<<<<<< HEAD
-"use client"
-
-import type React from "react"
-import { useState, useEffect, useRef } from "react"
-import { Bell, Search, Settings, User, Trash2 } from "lucide-react"
-=======
-import React, { useState, useEffect, useRef } from "react";
-import { Bell, Search, Settings, User, Trash2 } from "lucide-react";
->>>>>>> 548f909a
+import React from 'react';
+import { Bell, Search, Settings, User, MessageSquare } from 'lucide-react';
 
 interface HeaderProps {
   currentUser: string
@@ -15,30 +7,6 @@
 }
 
 interface Ticket {
-<<<<<<< HEAD
-  id: number
-  title: string
-}
-
-interface Profile {
-  name: string
-  email: string
-  phone: string
-  password: string
-  newPassword?: string
-  preferences: string
-  users: string
-  picture: string | null
-}
-
-const Header: React.FC<HeaderProps> = ({ currentUser, onLogout }) => {
-  const [notifications, setNotifications] = useState<Ticket[]>([])
-  const [showNotifications, setShowNotifications] = useState(false)
-  const [showSettings, setShowSettings] = useState(false)
-  const [showProfile, setShowProfile] = useState(false)
-  const [activeSettingsPage, setActiveSettingsPage] = useState<string | null>(null)
-  const [activeAccountPage, setActiveAccountPage] = useState<string | null>(null)
-=======
   id: number;
   title: string;
 }
@@ -55,378 +23,18 @@
 }
 
 const Header: React.FC<HeaderProps> = ({ currentUser }) => {
-  const [notifications, setNotifications] = useState<Ticket[]>([]);
-  const [showNotifications, setShowNotifications] = useState(false);
-  const [showSettings, setShowSettings] = useState(false);
-  const [showProfile, setShowProfile] = useState(false);
-  const [activeSettingsPage, setActiveSettingsPage] = useState<string | null>(null);
-  const [activeAccountPage, setActiveAccountPage] = useState<string | null>(null);
->>>>>>> 548f909a
-
-  const [profile, setProfile] = useState<Profile>({
-    name: "",
-    email: "",
-    phone: "",
-    password: "",
-    newPassword: "",
-    preferences: "",
-    users: "",
-    picture: null,
-<<<<<<< HEAD
-  })
-
-  const notifRef = useRef<HTMLDivElement>(null)
-  const settingsRef = useRef<HTMLDivElement>(null)
-  const profileRef = useRef<HTMLDivElement>(null)
-=======
-  });
-
-  const notifRef = useRef<HTMLDivElement>(null);
-  const settingsRef = useRef<HTMLDivElement>(null);
-  const profileRef = useRef<HTMLDivElement>(null);
->>>>>>> 548f909a
-
-  const serviceDeskData = [
-    "Ticket #101 - Printer Issue",
-    "Ticket #102 - Network Down",
-    "Workflow - New Hire Setup",
-    "User - John Doe",
-<<<<<<< HEAD
-    "System Integration - Slack",
-  ]
-
-  const [searchQuery, setSearchQuery] = useState("")
-  const [searchResults, setSearchResults] = useState<string[]>([])
-
-  useEffect(() => {
-    if (searchQuery.trim() === "") {
-      setSearchResults([])
-    } else {
-      const results = serviceDeskData.filter((item) => item.toLowerCase().includes(searchQuery.toLowerCase()))
-      setSearchResults(results)
-    }
-  }, [searchQuery])
-
-  useEffect(() => {
-    const handleClickOutside = (event: MouseEvent) => {
-      if (notifRef.current && !notifRef.current.contains(event.target as Node)) setShowNotifications(false)
-      if (settingsRef.current && !settingsRef.current.contains(event.target as Node)) {
-        setShowSettings(false)
-        setActiveSettingsPage(null)
-      }
-      if (profileRef.current && !profileRef.current.contains(event.target as Node)) {
-        setShowProfile(false)
-        setActiveAccountPage(null)
-      }
-    }
-    document.addEventListener("mousedown", handleClickOutside)
-    return () => document.removeEventListener("mousedown", handleClickOutside)
-  }, [])
-
-  const handleHomeClick = () => {
-    console.log("Navigating to Dashboard...")
-  }
-
-  const addTicketNotification = (title: string) => {
-    const newTicket: Ticket = { id: notifications.length + 1, title }
-    setNotifications((prev) => [newTicket, ...prev])
-  }
-
-  const clearNotifications = () => setNotifications([])
-
-  const handleProfilePictureChange = (e: React.ChangeEvent<HTMLInputElement>) => {
-    if (e.target.files && e.target.files[0]) {
-      const file = e.target.files[0]
-      const reader = new FileReader()
-      reader.onload = () => {
-        setProfile((prev) => ({ ...prev, picture: reader.result as string }))
-      }
-      reader.readAsDataURL(file)
-    }
-  }
-=======
-    "System Integration - Slack"
-  ];
-
-  const [searchQuery, setSearchQuery] = useState("");
-  const [searchResults, setSearchResults] = useState<string[]>([]);
-
-  useEffect(() => {
-    if (searchQuery.trim() === "") {
-      setSearchResults([]);
-    } else {
-      const results = serviceDeskData.filter(item =>
-        item.toLowerCase().includes(searchQuery.toLowerCase())
-      );
-      setSearchResults(results);
-    }
-  }, [searchQuery]);
-
-  useEffect(() => {
-    const handleClickOutside = (event: MouseEvent) => {
-      if (notifRef.current && !notifRef.current.contains(event.target as Node)) setShowNotifications(false);
-      if (settingsRef.current && !settingsRef.current.contains(event.target as Node)) {
-        setShowSettings(false);
-        setActiveSettingsPage(null);
-      }
-      if (profileRef.current && !profileRef.current.contains(event.target as Node)) {
-        setShowProfile(false);
-        setActiveAccountPage(null);
-      }
-    };
-    document.addEventListener("mousedown", handleClickOutside);
-    return () => document.removeEventListener("mousedown", handleClickOutside);
-  }, []);
-
-  const handleHomeClick = () => {
-    console.log("Navigating to Dashboard...");
-  };
-
-  const addTicketNotification = (title: string) => {
-    const newTicket: Ticket = { id: notifications.length + 1, title };
-    setNotifications(prev => [newTicket, ...prev]);
-  };
-
-  const clearNotifications = () => setNotifications([]);
-
-  const handleProfilePictureChange = (e: React.ChangeEvent<HTMLInputElement>) => {
-    if (e.target.files && e.target.files[0]) {
-      const file = e.target.files[0];
-      const reader = new FileReader();
-      reader.onload = () => {
-        setProfile(prev => ({ ...prev, picture: reader.result as string }));
-      };
-      reader.readAsDataURL(file);
-    }
-  };
->>>>>>> 548f909a
-
-  const renderAccountPage = () => {
-    switch (activeAccountPage) {
-      case "updateProfile":
-        return (
-          <form className="space-y-2 text-sm mt-2">
-            <div className="flex items-center space-x-2 mb-2">
-              <div className="w-16 h-16 rounded-full overflow-hidden border border-gray-300">
-                {profile.picture ? (
-                  <img src={profile.picture} alt="Profile" className="w-full h-full object-cover" />
-                ) : (
-                  <User className="w-10 h-10 text-gray-600 m-auto" />
-                )}
-              </div>
-              <input type="file" onChange={handleProfilePictureChange} className="text-sm" />
+  return (
+    <header className="bg-white border-b border-gray-200 px-6 py-4">
+      <div className="flex items-center justify-between">
+        <div className="flex items-center space-x-4">
+          <div className="flex items-center space-x-2">
+            <div className="w-8 h-8 bg-blue-600 rounded-lg flex items-center justify-center">
+              <MessageSquare className="w-5 h-5 text-white" />
             </div>
-            <input
-              type="text"
-              placeholder="Name"
-              value={profile.name}
-              onChange={(e) => setProfile({ ...profile, name: e.target.value })}
-              className="w-full border rounded p-1"
-            />
-            <input
-              type="email"
-              placeholder="Email"
-              value={profile.email}
-              onChange={(e) => setProfile({ ...profile, email: e.target.value })}
-              className="w-full border rounded p-1"
-            />
-            <input
-              type="tel"
-              placeholder="Phone Number"
-              value={profile.phone}
-              onChange={(e) => setProfile({ ...profile, phone: e.target.value })}
-              className="w-full border rounded p-1"
-            />
-            <button type="button" className="bg-blue-600 text-white px-3 py-1 rounded">
-              Save Profile
-            </button>
-          </form>
-<<<<<<< HEAD
-        )
-=======
-        );
->>>>>>> 548f909a
-      case "changePassword":
-        return (
-          <form className="space-y-2 text-sm mt-2">
-            <input
-              type="password"
-              placeholder="Current Password"
-              value={profile.password}
-              onChange={(e) => setProfile({ ...profile, password: e.target.value })}
-              className="w-full border rounded p-1"
-            />
-            <input
-              type="password"
-              placeholder="New Password"
-              value={profile.newPassword}
-              onChange={(e) => setProfile({ ...profile, newPassword: e.target.value })}
-              className="w-full border rounded p-1"
-            />
-            <button type="button" className="bg-blue-600 text-white px-3 py-1 rounded">
-              Change Password
-            </button>
-          </form>
-<<<<<<< HEAD
-        )
-=======
-        );
->>>>>>> 548f909a
-      case "managePreferences":
-        return (
-          <div className="text-sm mt-2">
-            <textarea
-              placeholder="Enter your preferences..."
-              value={profile.preferences}
-              onChange={(e) => setProfile({ ...profile, preferences: e.target.value })}
-              className="w-full border rounded p-1"
-            />
-            <button type="button" className="bg-blue-600 text-white px-3 py-1 rounded mt-2">
-              Save Preferences
-            </button>
+            <h1 className="text-xl font-semibold text-gray-900">ServiceDesk Plus Cloud</h1>
           </div>
-<<<<<<< HEAD
-        )
-=======
-        );
->>>>>>> 548f909a
-      case "manageUsers":
-        return (
-          <div className="text-sm mt-2">
-            <input
-              type="text"
-              placeholder="Add/Update User"
-              value={profile.users}
-              onChange={(e) => setProfile({ ...profile, users: e.target.value })}
-              className="w-full border rounded p-1"
-            />
-            <button type="button" className="bg-blue-600 text-white px-3 py-1 rounded mt-2">
-              Manage Users
-            </button>
-          </div>
-<<<<<<< HEAD
-        )
-      case "saveAll":
-        return <div className="text-sm mt-2 text-green-600 font-semibold">✅ All changes saved successfully!</div>
-      case "logout":
-        return (
-          <div className="text-sm mt-2">
-            <button 
-              onClick={onLogout}
-              className="bg-red-600 text-white px-3 py-1 rounded w-full"
-            >
-              Logout
-            </button>
-          </div>
-        )
-      default:
-        return null
-    }
-  }
-=======
-        );
-      case "saveAll":
-        return (
-          <div className="text-sm mt-2 text-green-600 font-semibold">
-            ✅ All changes saved successfully!
-          </div>
-        );
-      default:
-        return null;
-    }
-  };
->>>>>>> 548f909a
-
-  const renderSettingsPage = () => {
-    switch (activeSettingsPage) {
-      case "preferences":
-        return (
-          <div className="mt-2 text-sm space-y-2">
-            <label className="block">Theme:</label>
-            <select className="border rounded w-full p-1">
-              <option>Light</option>
-              <option>Dark</option>
-            </select>
-            <label className="block mt-1">Notifications:</label>
-            <select className="border rounded w-full p-1">
-              <option>Enabled</option>
-              <option>Disabled</option>
-            </select>
-            <label className="block mt-1">Language:</label>
-            <select className="border rounded w-full p-1">
-              <option>English</option>
-              <option>Spanish</option>
-            </select>
-          </div>
-<<<<<<< HEAD
-        )
-=======
-        );
->>>>>>> 548f909a
-      case "system":
-        return (
-          <div className="mt-2 text-sm space-y-2">
-            <label className="block">Ticket Categories:</label>
-            <input type="text" placeholder="Add/Edit category" className="border rounded w-full p-1" />
-            <label className="block mt-1">Workflows:</label>
-            <input type="text" placeholder="Create/Edit workflow" className="border rounded w-full p-1" />
-            <label className="block mt-1">Integrations:</label>
-            <input type="text" placeholder="Slack/Teams/Email" className="border rounded w-full p-1" />
-          </div>
-<<<<<<< HEAD
-        )
-=======
-        );
->>>>>>> 548f909a
-      case "help":
-        return (
-          <div className="mt-2 text-sm space-y-2">
-            <p>
-<<<<<<< HEAD
-              <a href="#" className="text-blue-600 underline">
-                User Guides
-              </a>
-            </p>
-            <p>
-              <a href="#" className="text-blue-600 underline">
-                FAQs
-              </a>
-            </p>
-            <p>
-              <a href="mailto:support@servicedesk.com" className="text-blue-600 underline">
-                Contact Support
-              </a>
-            </p>
-          </div>
-        )
-      default:
-        return null
-    }
-  }
-=======
-              <a href="#" className="text-blue-600 underline">User Guides</a>
-            </p>
-            <p>
-              <a href="#" className="text-blue-600 underline">FAQs</a>
-            </p>
-            <p>
-              <a href="mailto:support@servicedesk.com" className="text-blue-600 underline">Contact Support</a>
-            </p>
-          </div>
-        );
-      default:
-        return null;
-    }
-  };
->>>>>>> 548f909a
-
-  return (
-    <header className="bg-white border-b border-gray-200 px-6 py-4 sticky top-0 z-50 shadow-sm">
-      <div className="flex items-center justify-between">
-        {/* Left empty now */}
-        <div onClick={handleHomeClick} className="cursor-pointer"></div>
-
-        {/* Right Section */}
+        </div>
+        
         <div className="flex items-center space-x-4">
           {/* Search */}
           <div className="relative">
@@ -435,239 +43,23 @@
               type="text"
               placeholder="Search tickets, workflows, users..."
               className="pl-10 pr-4 py-2 w-64 border border-gray-300 rounded-lg focus:ring-2 focus:ring-blue-500 focus:border-transparent"
-              value={searchQuery}
-              onChange={(e) => setSearchQuery(e.target.value)}
             />
-            {searchQuery && (
-              <div className="absolute top-full left-0 w-full bg-white border border-gray-200 rounded-lg shadow-lg mt-1 z-50 max-h-60 overflow-y-auto">
-<<<<<<< HEAD
-                {searchResults.length > 0 ? (
-                  searchResults.map((item, i) => (
-                    <div key={i} className="p-2 hover:bg-gray-100 cursor-pointer">
-                      {item}
-                    </div>
-                  ))
-                ) : (
-                  <div className="p-2 text-gray-500">No results found</div>
-=======
-                {searchResults.length > 0 ? searchResults.map((item, i) => (
-                  <div key={i} className="p-2 hover:bg-gray-100 cursor-pointer">{item}</div>
-                )) : <div className="p-2 text-gray-500">No results found</div>}
-              </div>
-            )}
           </div>
-
-          {/* Notifications */}
-          <div className="relative" ref={notifRef}>
-            <button
-              className="relative p-2 text-gray-600 hover:text-gray-900 hover:bg-gray-100 rounded-lg transition-colors"
-              onClick={() => setShowNotifications(!showNotifications)}
-            >
-              <Bell className="w-5 h-5" />
-              {notifications.length > 0 && (
-                <span className="absolute -top-1 -right-1 w-4 h-4 bg-red-500 text-white text-xs rounded-full flex items-center justify-center">
-                  {notifications.length}
-                </span>
-              )}
-            </button>
-            {showNotifications && (
-              <div className="absolute right-0 mt-2 w-72 bg-white border border-gray-200 rounded-lg shadow-lg p-2 z-50">
-                <div className="flex items-center justify-between mb-2">
-                  <h3 className="text-sm font-semibold text-gray-700">Notifications</h3>
-                  {notifications.length > 0 && (
-                    <button
-                      onClick={clearNotifications}
-                      className="text-xs flex items-center text-red-500 hover:underline"
-                    >
-                      <Trash2 className="w-3 h-3 mr-1" /> Clear All
-                    </button>
-                  )}
-                </div>
-                {notifications.length > 0 ? (
-                  <ul className="space-y-1 max-h-48 overflow-y-auto text-sm">
-                    {notifications.map((ticket) => (
-                      <li key={ticket.id} className="p-2 bg-gray-50 rounded hover:bg-gray-100">
-                        {ticket.title}
-                      </li>
-                    ))}
-                  </ul>
-                ) : (
-                  <p className="text-sm text-gray-500">No new notifications</p>
->>>>>>> 548f909a
-                )}
-              </div>
-            )}
-          </div>
-
-<<<<<<< HEAD
-          {/* Notifications */}
-          <div className="relative" ref={notifRef}>
-            <button
-              className="relative p-2 text-gray-600 hover:text-gray-900 hover:bg-gray-100 rounded-lg transition-colors"
-              onClick={() => setShowNotifications(!showNotifications)}
-            >
-              <Bell className="w-5 h-5" />
-              {notifications.length > 0 && (
-                <span className="absolute -top-1 -right-1 w-4 h-4 bg-red-500 text-white text-xs rounded-full flex items-center justify-center">
-                  {notifications.length}
-                </span>
-              )}
-            </button>
-            {showNotifications && (
-              <div className="absolute right-0 mt-2 w-72 bg-white border border-gray-200 rounded-lg shadow-lg p-2 z-50">
-                <div className="flex items-center justify-between mb-2">
-                  <h3 className="text-sm font-semibold text-gray-700">Notifications</h3>
-                  {notifications.length > 0 && (
-                    <button
-                      onClick={clearNotifications}
-                      className="text-xs flex items-center text-red-500 hover:underline"
-                    >
-                      <Trash2 className="w-3 h-3 mr-1" /> Clear All
-                    </button>
-                  )}
-                </div>
-                {notifications.length > 0 ? (
-                  <ul className="space-y-1 max-h-48 overflow-y-auto text-sm">
-                    {notifications.map((ticket) => (
-                      <li key={ticket.id} className="p-2 bg-gray-50 rounded hover:bg-gray-100">
-                        {ticket.title}
-                      </li>
-                    ))}
-                  </ul>
-                ) : (
-                  <p className="text-sm text-gray-500">No new notifications</p>
-                )}
-              </div>
-            )}
-          </div>
-
-=======
->>>>>>> 548f909a
-          {/* Settings */}
-          <div className="relative" ref={settingsRef}>
-            <button
-              className="p-2 text-gray-600 hover:text-gray-900 hover:bg-gray-100 rounded-lg transition-colors"
-              onClick={() => {
-<<<<<<< HEAD
-                setShowSettings(!showSettings)
-                setActiveSettingsPage(null)
-=======
-                setShowSettings(!showSettings);
-                setActiveSettingsPage(null);
->>>>>>> 548f909a
-              }}
-            >
-              <Settings className="w-5 h-5" />
-            </button>
-            {showSettings && (
-              <div className="absolute right-0 mt-2 w-72 bg-white border border-gray-200 rounded-lg shadow-lg p-2 z-50">
-                <ul className="space-y-1 text-sm text-gray-700">
-<<<<<<< HEAD
-                  <li
-                    className="p-2 hover:bg-gray-100 rounded cursor-pointer"
-                    onClick={() => setActiveSettingsPage("preferences")}
-                  >
-                    Preferences
-                  </li>
-                  <li
-                    className="p-2 hover:bg-gray-100 rounded cursor-pointer"
-                    onClick={() => setActiveSettingsPage("system")}
-                  >
-                    System Settings
-                  </li>
-                  <li
-                    className="p-2 hover:bg-gray-100 rounded cursor-pointer"
-                    onClick={() => setActiveSettingsPage("help")}
-                  >
-                    Help
-                  </li>
-=======
-                  <li className="p-2 hover:bg-gray-100 rounded cursor-pointer" onClick={() => setActiveSettingsPage("preferences")}>Preferences</li>
-                  <li className="p-2 hover:bg-gray-100 rounded cursor-pointer" onClick={() => setActiveSettingsPage("system")}>System Settings</li>
-                  <li className="p-2 hover:bg-gray-100 rounded cursor-pointer" onClick={() => setActiveSettingsPage("help")}>Help</li>
->>>>>>> 548f909a
-                </ul>
-                {renderSettingsPage()}
-              </div>
-            )}
-          </div>
-
-          {/* Profile */}
-          <div className="relative flex items-center space-x-2 pl-4 border-l border-gray-200" ref={profileRef}>
-            <div className="flex items-center cursor-pointer" onClick={() => setShowProfile(!showProfile)}>
-              <div className="w-8 h-8 rounded-full overflow-hidden border border-gray-300">
-                {profile.picture ? (
-                  <img src={profile.picture} alt="Profile" className="w-full h-full object-cover" />
-                ) : (
-                  <User className="w-5 h-5 text-gray-600 m-auto" />
-                )}
-              </div>
-<<<<<<< HEAD
-              <span className="text-sm font-medium text-gray-700 ml-2">{currentUser}</span>
-=======
-              <span className="text-sm font-medium text-gray-700">{currentUser}</span>
->>>>>>> 548f909a
+          
+          <button className="relative p-2 text-gray-600 hover:text-gray-900 hover:bg-gray-100 rounded-lg transition-colors">
+            <Bell className="w-5 h-5" />
+            <span className="absolute -top-1 -right-1 w-4 h-4 bg-red-500 text-white text-xs rounded-full flex items-center justify-center">3</span>
+          </button>
+          
+          <button className="p-2 text-gray-600 hover:text-gray-900 hover:bg-gray-100 rounded-lg transition-colors">
+            <Settings className="w-5 h-5" />
+          </button>
+          
+          <div className="flex items-center space-x-2 pl-4 border-l border-gray-200">
+            <div className="w-8 h-8 bg-gray-300 rounded-full flex items-center justify-center">
+              <User className="w-5 h-5 text-gray-600" />
             </div>
-            {showProfile && (
-              <div className="absolute right-0 mt-12 w-72 bg-white border border-gray-200 rounded-lg shadow-lg p-4 z-50">
-                <h3 className="font-semibold text-gray-700 mb-2">Profile</h3>
-<<<<<<< HEAD
-                <p className="text-sm text-gray-600 mb-2">
-                  Logged in as: <span className="font-bold">{currentUser}</span>
-                </p>
-                <hr className="my-2" />
-                <ul className="space-y-1 text-sm text-gray-700">
-                  <li
-                    className="p-2 hover:bg-gray-100 rounded cursor-pointer"
-                    onClick={() => setActiveAccountPage("updateProfile")}
-                  >
-                    Update Profile
-                  </li>
-                  <li
-                    className="p-2 hover:bg-gray-100 rounded cursor-pointer"
-                    onClick={() => setActiveAccountPage("changePassword")}
-                  >
-                    Change Password
-                  </li>
-                  <li
-                    className="p-2 hover:bg-gray-100 rounded cursor-pointer"
-                    onClick={() => setActiveAccountPage("managePreferences")}
-                  >
-                    Manage Preferences
-                  </li>
-                  <li
-                    className="p-2 hover:bg-gray-100 rounded cursor-pointer"
-                    onClick={() => setActiveAccountPage("manageUsers")}
-                  >
-                    Manage Users
-                  </li>
-                  <li
-                    className="p-2 hover:bg-gray-100 rounded cursor-pointer text-green-600"
-                    onClick={() => setActiveAccountPage("saveAll")}
-                  >
-                    Save All Changes
-                  </li>
-                  <li
-                    className="p-2 hover:bg-gray-100 rounded cursor-pointer text-red-600"
-                    onClick={() => setActiveAccountPage("logout")}
-                  >
-                    Logout
-                  </li>
-=======
-                <p className="text-sm text-gray-600 mb-2">Logged in as: <span className="font-bold">{currentUser}</span></p>
-                <p className="text-sm text-green-600 font-semibold">Role: Admin</p>
-                <hr className="my-2" />
-                <ul className="space-y-1 text-sm text-gray-700">
-                  <li className="p-2 hover:bg-gray-100 rounded cursor-pointer" onClick={() => setActiveAccountPage("updateProfile")}>Update Profile</li>
-                  <li className="p-2 hover:bg-gray-100 rounded cursor-pointer" onClick={() => setActiveAccountPage("changePassword")}>Change Password</li>
-                  <li className="p-2 hover:bg-gray-100 rounded cursor-pointer" onClick={() => setActiveAccountPage("managePreferences")}>Manage Preferences</li>
-                  <li className="p-2 hover:bg-gray-100 rounded cursor-pointer" onClick={() => setActiveAccountPage("manageUsers")}>Manage Users</li>
-                  <li className="p-2 hover:bg-gray-100 rounded cursor-pointer text-green-600" onClick={() => setActiveAccountPage("saveAll")}>Save All Changes</li>
->>>>>>> 548f909a
-                </ul>
-                {renderAccountPage()}
-              </div>
-            )}
+            <span className="text-sm font-medium text-gray-700">{currentUser}</span>
           </div>
         </div>
       </div>
@@ -675,4 +67,4 @@
   )
 }
 
-export default Header+export default Header;